package analyzer

import (
	"fmt"

<<<<<<< HEAD
=======
	"github.com/k8sgpt-ai/k8sgpt/pkg/common"
>>>>>>> cfce828f
	"github.com/k8sgpt-ai/k8sgpt/pkg/util"
	metav1 "k8s.io/apimachinery/pkg/apis/meta/v1"
)

type ReplicaSetAnalyzer struct{}

func (ReplicaSetAnalyzer) Analyze(a common.Analyzer) ([]common.Result, error) {

	// search all namespaces for pods that are not running
	list, err := a.Client.GetClient().AppsV1().ReplicaSets(a.Namespace).List(a.Context, metav1.ListOptions{})
	if err != nil {
		return nil, err
	}

	var preAnalysis = map[string]common.PreAnalysis{}

	for _, rs := range list.Items {
		var failures []Failure

		// Check for empty rs
		if rs.Status.Replicas == 0 {

			// Check through container status to check for crashes
			for _, rsStatus := range rs.Status.Conditions {
				if rsStatus.Type == "ReplicaFailure" && rsStatus.Reason == "FailedCreate" {
					failures = append(failures, Failure{
						Text:      rsStatus.Message,
						Sensitive: []Sensitive{},
					})

				}
			}
		}
		if len(failures) > 0 {
			preAnalysis[fmt.Sprintf("%s/%s", rs.Namespace, rs.Name)] = common.PreAnalysis{
				ReplicaSet:     rs,
				FailureDetails: failures,
			}
		}
	}

	for key, value := range preAnalysis {
		var currentAnalysis = common.Result{
			Kind:  "ReplicaSet",
			Name:  key,
			Error: value.FailureDetails,
		}

		parent, _ := util.GetParent(a.Client, value.ReplicaSet.ObjectMeta)
		currentAnalysis.ParentObject = parent
		a.Results = append(a.Results, currentAnalysis)
	}
	return a.Results, nil
}<|MERGE_RESOLUTION|>--- conflicted
+++ resolved
@@ -3,10 +3,7 @@
 import (
 	"fmt"
 
-<<<<<<< HEAD
-=======
 	"github.com/k8sgpt-ai/k8sgpt/pkg/common"
->>>>>>> cfce828f
 	"github.com/k8sgpt-ai/k8sgpt/pkg/util"
 	metav1 "k8s.io/apimachinery/pkg/apis/meta/v1"
 )
@@ -24,7 +21,7 @@
 	var preAnalysis = map[string]common.PreAnalysis{}
 
 	for _, rs := range list.Items {
-		var failures []Failure
+		var failures []common.Failure
 
 		// Check for empty rs
 		if rs.Status.Replicas == 0 {
@@ -32,9 +29,9 @@
 			// Check through container status to check for crashes
 			for _, rsStatus := range rs.Status.Conditions {
 				if rsStatus.Type == "ReplicaFailure" && rsStatus.Reason == "FailedCreate" {
-					failures = append(failures, Failure{
+					failures = append(failures, common.Failure{
 						Text:      rsStatus.Message,
-						Sensitive: []Sensitive{},
+						Sensitive: []common.Sensitive{},
 					})
 
 				}
