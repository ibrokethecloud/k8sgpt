package analyze

import (
	"context"
	"encoding/json"
	"fmt"
	"os"
	"strings"

	"github.com/fatih/color"
	"github.com/k8sgpt-ai/k8sgpt/pkg/ai"
	"github.com/k8sgpt-ai/k8sgpt/pkg/analyzer"
	"github.com/k8sgpt-ai/k8sgpt/pkg/kubernetes"
	"github.com/schollz/progressbar/v3"
	"github.com/spf13/cobra"
	"github.com/spf13/viper"
)

var (
	explain   bool
	backend   string
	output    string
	filters   []string
	language  string
	nocache   bool
	namespace string
)

// AnalyzeCmd represents the problems command
var AnalyzeCmd = &cobra.Command{
	Use:     "analyze",
	Aliases: []string{"analyse"},
	Short:   "This command will find problems within your Kubernetes cluster",
	Long: `This command will find problems within your Kubernetes cluster and
	provide you with a list of issues that need to be resolved`,
	Run: func(cmd *cobra.Command, args []string) {

		// get backend from file
		backendType := viper.GetString("backend_type")
		if backendType == "" {
			color.Red("No backend set. Please run k8sgpt auth")
			os.Exit(1)
		}
		// override the default backend if a flag is provided
		if backend != "" {
			backendType = backend
		}
		// get the token with viper
		token := viper.GetString(fmt.Sprintf("%s_key", backendType))
		// check if nil
		if token == "" {
			color.Red("No %s key set. Please run k8sgpt auth", backendType)
			os.Exit(1)
		}

		var aiClient ai.IAI
		switch backendType {
		case "openai":
			aiClient = &ai.OpenAIClient{}
			if err := aiClient.Configure(token, language); err != nil {
				color.Red("Error: %v", err)
				os.Exit(1)
			}
		default:
			color.Red("Backend not supported")
			os.Exit(1)
		}

		ctx := context.Background()
		// Get kubernetes client from viper
		client := viper.Get("kubernetesClient").(*kubernetes.Client)
		// Analysis configuration
		config := &analyzer.AnalysisConfiguration{
			Namespace: namespace,
			NoCache:   nocache,
			Explain:   explain,
		}

		var analysisResults *[]analyzer.Analysis = &[]analyzer.Analysis{}
		if err := analyzer.RunAnalysis(ctx, filters, config, client,
			aiClient, analysisResults); err != nil {
			color.Red("Error: %v", err)
			os.Exit(1)
		}

		var bar *progressbar.ProgressBar
		if len(*analysisResults) > 0 {
			bar = progressbar.Default(int64(len(*analysisResults)))
		} else {
			color.Green("{ \"status\": \"OK\" }")
			os.Exit(0)
		}

		// This variable is used to store the results that will be printed
		// It's necessary because the heap memory is lost when the function returns
		var printOutput []analyzer.Analysis

		for _, analysis := range *analysisResults {

			if explain {
				parsedText, err := analyzer.ParseViaAI(ctx, config, aiClient, analysis.Error)
				if err != nil {
					// Check for exhaustion
					if strings.Contains(err.Error(), "status code: 429") {
						color.Red("Exhausted API quota. Please try again later")
						os.Exit(1)
					}
					color.Red("Error: %v", err)
					continue
				}
				analysis.Details = parsedText
				bar.Add(1)
			}
			printOutput = append(printOutput, analysis)
		}

		// print results
		for n, analysis := range printOutput {

			switch output {
			case "json":
				analysis.Error = analysis.Error[0:]
				j, err := json.Marshal(analysis)
				if err != nil {
					color.Red("Error: %v", err)
					os.Exit(1)
				}
				fmt.Println(string(j))
			default:
				fmt.Printf("%s %s(%s)\n", color.CyanString("%d", n),
					color.YellowString(analysis.Name), color.CyanString(analysis.ParentObject))
				for _, err := range analysis.Error {
					fmt.Printf("- %s %s\n", color.RedString("Error:"), color.RedString(err))
				}
<<<<<<< HEAD
				color.GreenString(analysis.Details + "\n")
=======
				fmt.Println(color.GreenString(analysis.Details))
>>>>>>> 9d9c2621
			}
		}
	},
}

func init() {

	// namespace flag
	AnalyzeCmd.Flags().StringVarP(&namespace, "namespace", "n", "", "Namespace to analyze")
	// no cache flag
	AnalyzeCmd.Flags().BoolVarP(&nocache, "no-cache", "c", false, "Do not use cached data")
	// array of strings flag
	AnalyzeCmd.Flags().StringSliceVarP(&filters, "filter", "f", []string{}, "Filter for these analyzers (e.g. Pod, PersistentVolumeClaim, Service, ReplicaSet)")
	// explain flag
	AnalyzeCmd.Flags().BoolVarP(&explain, "explain", "e", false, "Explain the problem to me")
	// add flag for backend
	AnalyzeCmd.Flags().StringVarP(&backend, "backend", "b", "openai", "Backend AI provider")
	// output as json
	AnalyzeCmd.Flags().StringVarP(&output, "output", "o", "text", "Output format (text, json)")
	// add language options for output
	AnalyzeCmd.Flags().StringVarP(&language, "language", "l", "english", "Languages to use for AI (e.g. 'English', 'Spanish', 'French', 'German', 'Italian', 'Portuguese', 'Dutch', 'Russian', 'Chinese', 'Japanese', 'Korean')")
}<|MERGE_RESOLUTION|>--- conflicted
+++ resolved
@@ -132,11 +132,7 @@
 				for _, err := range analysis.Error {
 					fmt.Printf("- %s %s\n", color.RedString("Error:"), color.RedString(err))
 				}
-<<<<<<< HEAD
-				color.GreenString(analysis.Details + "\n")
-=======
-				fmt.Println(color.GreenString(analysis.Details))
->>>>>>> 9d9c2621
+				fmt.Println(color.GreenString(analysis.Details + "\n"))
 			}
 		}
 	},
